--- conflicted
+++ resolved
@@ -13,11 +13,7 @@
     major: 16,
     range: '16.x',
     runtime: 'nodejs16.x',
-<<<<<<< HEAD
-    discontinueDate: new Date('2024-02-06T00:00:00Z'),
-=======
-    discontinueDate: new Date('2024-06-15'),
->>>>>>> fab5fca9
+    discontinueDate: new Date('2024-06-15T00:00:00Z'),
   },
   {
     major: 14,
