--- conflicted
+++ resolved
@@ -11,14 +11,7 @@
 import { listen } from 'async-listen';
 import Client from '../../src/util/client';
 import { Output } from '../../src/util/output';
-<<<<<<< HEAD
-import stripAnsi from 'strip-ansi';
-import ansiEscapes from 'ansi-escapes';
-
-const ignoredAnsi = new Set([ansiEscapes.cursorHide, ansiEscapes.cursorShow]);
-=======
 import { ReadableTTY, WritableTTY } from '@vercel-internals/types';
->>>>>>> 862c728e
 
 // Disable colors in `chalk` so that tests don't need
 // to worry about ANSI codes
@@ -77,12 +70,6 @@
 }
 
 export class MockClient extends Client {
-<<<<<<< HEAD
-  stdin!: PassThrough;
-  stdout!: MockStream;
-  stderr!: MockStream;
-=======
->>>>>>> 862c728e
   scenario: Scenario;
   mockServer?: Server;
   private app: Express;
