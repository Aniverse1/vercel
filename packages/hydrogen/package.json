--- conflicted
+++ resolved
@@ -11,11 +11,7 @@
   },
   "scripts": {
     "build": "run-p build:*",
-<<<<<<< HEAD
-    "build:src": "node ../../scripts/esbuild.mjs",
-=======
     "build:js": "node ../../scripts/esbuild.mjs",
->>>>>>> 6523ab43
     "build:types": "tsc --declaration --emitDeclarationOnly",
     "test-e2e": "pnpm test test/test.js",
     "test": "jest --reporters=default --reporters=jest-junit --env node --verbose --bail --runInBand"
